--- conflicted
+++ resolved
@@ -55,18 +55,6 @@
     <meta name="generator" content={Astro.generator} />
     <meta name="description" content="Spooky Sync - A SurrealDB native Sync Engine" />
     <meta property="og:type" content="website" />
-<<<<<<< HEAD
-    <meta property="og:url" content={Astro.url} />
-    <meta property="og:title" content="SPOOKY SYNC" />
-    <meta property="og:description" content="Spooky Sync - A SurrealDB native Sync Engine" />
-    <meta property="og:image" content="/logo.svg" />
-
-    <meta property="twitter:card" content="summary_large_image" />
-    <meta property="twitter:url" content={Astro.url} />
-    <meta property="twitter:title" content="SPOOKY SYNC" />
-    <meta property="twitter:description" content="Spooky Sync - A SurrealDB native Sync Engine" />
-    <meta property="twitter:image" content="/logo.svg" />
-=======
     <meta property="og:url" content={Astro.site} />
     <meta property="og:title" content="Spooky Sync: The SurrealDB Native Real-Time Sync Engine" />
     <meta
@@ -86,7 +74,6 @@
       content="Build local-first, offline-ready applications with Spooky Sync. Use the power of SurrealDB to synchronize data instantly across devices."
     />
     <meta property="twitter:image" content={new URL('/spooky/social_card.png', Astro.site)} />
->>>>>>> 3308c660
     <title>SPOOKY SYNC</title>
   </head>
   <body class="min-h-screen flex flex-col">
