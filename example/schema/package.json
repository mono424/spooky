--- conflicted
+++ resolved
@@ -5,13 +5,8 @@
   "scripts": {
     "start": "docker-compose up -d",
     "stop": "docker-compose down",
-<<<<<<< HEAD
-    "dev": "pnpm build &&docker-compose up",
-    "dev:example": "pnpm dev",
-=======
     "dev": "pnpm build && docker-compose up",
     "dev:example": "pnpm db:reset && pnpm dev",
->>>>>>> 538e2711
     "build": "pnpm build:ts && pnpm build:dart && pnpm build:surql",
     "build:ts": "syncgen --format typescript --input ./src/schema.surql --output ../app-solid/src/schema.gen.ts",
     "build:dart": "syncgen --format dart --input ./src/schema.surql --output ../client-dart/src/db/models.dart",
